--- conflicted
+++ resolved
@@ -50,20 +50,15 @@
   start = std::clock();
   std::vector<GraphId> pathedges;
   pathedges = pathalgorithm.GetBestPath(origin, dest, reader, cost);
-<<<<<<< HEAD
-  msecs = (std::clock() - start) / (double)(CLOCKS_PER_SEC / 1000);
+  msecs = (std::clock() - start) / (double) (CLOCKS_PER_SEC / 1000);
   LOG_INFO("PathAlgorithm GetBestPath took " + std::to_string(msecs) + " ms");
-=======
-  msecs = (std::clock() - start) / (double) (CLOCKS_PER_SEC / 1000);
-  std::cout << "PathAlgorithm GetBestPath took " << msecs << " ms" << std::endl;
->>>>>>> 2b18ad1e
 
   // Form output information based on pathedges
   start = std::clock();
   TripPath trip_path = TripPathBuilder::Build(reader, pathedges);
 
   // TODO - perhaps walk the edges to find total length?
-//  std::cout << "Trip length is: " << trip_path.length << " km" << std::endl;
+  //LOG_INFO("Trip length is: " + std::to_string(trip_path.length) + " km");
   msecs = (std::clock() - start) / (double) (CLOCKS_PER_SEC / 1000);
   LOG_INFO("TripPathBuilder took " + std::to_string(msecs) + " ms");
 
@@ -80,14 +75,8 @@
   float totalDistance = 0.0f;
   int m = 1;
   for (const auto& maneuver : trip_directions.maneuver()) {
-<<<<<<< HEAD
     LOG_INFO("----------------------------------------------");
-    LOG_INFO(maneuver.text_instruction() + " for " + std::to_string(maneuver.length()) + " km");
-=======
-    std::cout << "----------------------------------------------" << std::endl;
-    std::cout << m++ << ": " << maneuver.text_instruction() << " | "
-              << maneuver.length() << " km" << std::endl;
->>>>>>> 2b18ad1e
+    LOG_INFO(std::to_string(m++) + ": " + maneuver.text_instruction() + " | " + std::to_string(maneuver.length()) + " km");
     totalDistance += maneuver.length();
   }
   LOG_INFO("==============================================");
